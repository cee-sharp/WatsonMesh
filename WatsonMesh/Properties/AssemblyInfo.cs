--- conflicted
+++ resolved
@@ -31,11 +31,6 @@
 //
 // You can specify all the values or you can default the Build and Revision Numbers
 // by using the '*' as shown below:
-// [assembly: AssemblyVersion("1.0.*")]
-<<<<<<< HEAD
-[assembly: AssemblyVersion("1.0.4.0")]
-[assembly: AssemblyFileVersion("1.0.4.0")]
-=======
-[assembly: AssemblyVersion("1.0.3.0")]
-[assembly: AssemblyFileVersion("1.0.3.0")]
->>>>>>> fcce6964
+// [assembly: AssemblyVersion("1.0.*")] 
+[assembly: AssemblyVersion("1.0.5.0")]
+[assembly: AssemblyFileVersion("1.0.5.0")] 